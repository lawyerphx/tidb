--- conflicted
+++ resolved
@@ -30,9 +30,9 @@
 	"github.com/pingcap/tidb/sessionctx/variable"
 	"github.com/pingcap/tidb/stmt"
 	"github.com/pingcap/tidb/table"
-	"github.com/pingcap/tidb/table/tables"
 	"github.com/pingcap/tidb/terror"
 	"github.com/pingcap/tidb/util/format"
+	"github.com/pingcap/tidb/table/tables"
 )
 
 var _ stmt.Statement = (*InsertIntoStmt)(nil)
@@ -85,72 +85,6 @@
 	s.Text = text
 }
 
-<<<<<<< HEAD
-=======
-// execExecSelect implements `insert table select ... from ...`.
-func (s *InsertValues) execSelect(t table.Table, cols []*column.Col, ctx context.Context) (rset.Recordset, error) {
-	r, err := s.Sel.Plan(ctx)
-	if err != nil {
-		return nil, errors.Trace(err)
-	}
-	defer r.Close()
-
-	if len(r.GetFields()) != len(cols) {
-		return nil, errors.Errorf("Column count %d doesn't match value count %d", len(cols), len(r.GetFields()))
-	}
-
-	var bufRecords [][]interface{}
-	var lastInsertIds []uint64
-	for {
-		var row *plan.Row
-		row, err = r.Next(ctx)
-		if err != nil {
-			return nil, errors.Trace(err)
-		}
-		if row == nil {
-			break
-		}
-
-		currentRow := make([]interface{}, len(t.Cols()))
-		marked := make(map[int]struct{}, len(t.Cols()))
-		for i, data := range row.Data {
-			offset := cols[i].Offset
-			currentRow[offset] = data
-			marked[offset] = struct{}{}
-		}
-
-		if err = s.initDefaultValues(ctx, t, currentRow, marked); err != nil {
-			return nil, errors.Trace(err)
-		}
-
-		if err = column.CastValues(ctx, currentRow, cols); err != nil {
-			return nil, errors.Trace(err)
-		}
-
-		if err = column.CheckNotNull(t.Cols(), currentRow); err != nil {
-			return nil, errors.Trace(err)
-		}
-
-		var v interface{}
-		v, err = types.Clone(currentRow)
-		if err != nil {
-			return nil, errors.Trace(err)
-		}
-
-		bufRecords = append(bufRecords, v.([]interface{}))
-		lastInsertIds = append(lastInsertIds, variable.GetSessionVars(ctx).LastInsertID)
-	}
-
-	for i, r := range bufRecords {
-		variable.GetSessionVars(ctx).SetLastInsertID(lastInsertIds[i])
-		if _, err = t.AddRecord(ctx, r); err != nil {
-			return nil, errors.Trace(err)
-		}
-	}
-	return nil, nil
-}
-
->>>>>>> 58b04969
 // There are three types of insert statements:
 // 1 insert ... values(...)  --> name type column
 // 2 insert ... set x=y...   --> set type column
@@ -234,42 +168,19 @@
 	if err != nil {
 		return nil, errors.Trace(err)
 	}
-
 	cols, err := s.getColumns(t.Cols())
 	if err != nil {
 		return nil, errors.Trace(err)
 	}
-<<<<<<< HEAD
 	txn, err := ctx.GetTxn(false)
 	if err != nil {
 		return nil, errors.Trace(err)
 	}
-=======
-
-	// Process `insert ... (select ..) `
-	// TODO: handles the duplicate-key in a primary key or a unique index.
-	if s.Sel != nil {
-		return s.execSelect(t, cols, ctx)
-	}
-
-	// Process `insert ... set x=y...`
-	if err = s.fillValueList(); err != nil {
-		return nil, errors.Trace(err)
-	}
-
-	defaultValMap, err := s.getColumnDefaultValues(ctx, t.Cols())
-	if err != nil {
-		return nil, errors.Trace(err)
-	}
-
-	insertValueCount := len(s.Lists[0])
->>>>>>> 58b04969
 	toUpdateColumns, err := getOnDuplicateUpdateColumns(s.OnDuplicate, t)
 	if err != nil {
 		return nil, errors.Trace(err)
 	}
 
-<<<<<<< HEAD
 	var rows [][]interface{}
 	var recordIDs []int64
 	if s.Sel != nil {
@@ -279,21 +190,6 @@
 	}
 	if err != nil {
 		return nil, errors.Trace(err)
-=======
-	rows := make([][]interface{}, len(s.Lists))
-	lastInsertIds := make([]uint64, len(s.Lists))
-	for i, list := range s.Lists {
-		if err = s.checkValueCount(insertValueCount, len(list), i, cols); err != nil {
-			return nil, errors.Trace(err)
-		}
-
-		rows[i], err = s.fillRowData(ctx, t, cols, list, defaultValMap)
-		if err != nil {
-			return nil, errors.Trace(err)
-		}
-
-		lastInsertIds[i] = variable.GetSessionVars(ctx).LastInsertID
->>>>>>> 58b04969
 	}
 
 	if len(s.OnDuplicate) > 0 {
@@ -322,7 +218,6 @@
 		if len(s.OnDuplicate) == 0 || !terror.ErrorEqual(err, kv.ErrKeyExists) {
 			return nil, errors.Trace(err)
 		}
-
 		if err = execOnDuplicateUpdate(ctx, t, row, h, toUpdateColumns); err != nil {
 			return nil, errors.Trace(err)
 		}
@@ -389,14 +284,13 @@
 	return nil
 }
 
-<<<<<<< HEAD
 func (s *InsertValues) getRows(ctx context.Context, t table.Table, cols []*column.Col) (rows [][]interface{}, recordIDs []int64, err error) {
 	// process `insert|replace ... set x=y...`
 	if err = s.fillValueList(); err != nil {
 		return nil, nil, errors.Trace(err)
 	}
 
-	m, err := s.getDefaultValues(ctx, t.Cols())
+	evalMap, err := s.getColumnDefaultValues(ctx, t.Cols())
 	if err != nil {
 		return nil, nil, errors.Trace(err)
 	}
@@ -411,35 +305,18 @@
 		vals := make([]interface{}, len(list))
 		for j, expr := range list {
 			// For "insert into t values (default)" Default Eval.
-			m[expression.ExprEvalDefaultName] = cols[j].Name.O
-
-			vals[j], err = expr.Eval(ctx, m)
+			evalMap[expression.ExprEvalDefaultName] = cols[j].Name.O
+
+			vals[j], err = expr.Eval(ctx, evalMap)
 			if err != nil {
 				return nil, nil, errors.Trace(err)
 			}
 		}
 
-		rows[i], recordIDs[i], err = s.getRow(ctx, t, cols, vals)
-=======
-func (s *InsertValues) fillRowData(ctx context.Context, t table.Table, cols []*column.Col, list []expression.Expression, evalMap map[interface{}]interface{}) ([]interface{}, error) {
-	row := make([]interface{}, len(t.Cols()))
-	marked := make(map[int]struct{}, len(list))
-	for i, expr := range list {
-		// For "insert into t values (default)" Default Eval.
-		evalMap[expression.ExprEvalDefaultName] = cols[i].Name.O
-
-		val, err := expr.Eval(ctx, evalMap)
->>>>>>> 58b04969
+		rows[i], recordIDs[i], err = s.fillRowData(ctx, t, cols, vals)
 		if err != nil {
 			return nil, nil, errors.Trace(err)
 		}
-<<<<<<< HEAD
-=======
-
-		offset := cols[i].Offset
-		row[offset] = val
-		marked[offset] = struct{}{}
->>>>>>> 58b04969
 	}
 	return
 }
@@ -465,10 +342,9 @@
 			break
 		}
 
-<<<<<<< HEAD
 		var row []interface{}
 		var recordID int64
-		row, recordID, err = s.getRow(ctx, t, cols, planRow.Data)
+		row, recordID, err = s.fillRowData(ctx, t, cols, planRow.Data)
 		if err != nil {
 			return nil, nil, errors.Trace(err)
 		}
@@ -478,41 +354,26 @@
 	return
 }
 
-func (s *InsertValues) getRow(ctx context.Context, t table.Table, cols []*column.Col, vals []interface{}) ([]interface{}, int64, error) {
-	r := make([]interface{}, len(t.Cols()))
+func (s *InsertValues) fillRowData(ctx context.Context, t table.Table, cols []*column.Col, vals []interface{}) ([]interface{}, int64, error) {
+	row := make([]interface{}, len(t.Cols()))
 	marked := make(map[int]struct{}, len(vals))
 	for i, v := range vals {
-		r[cols[i].Offset] = v
-		marked[cols[i].Offset] = struct{}{}
-	}
-	recordID, err := s.initDefaultValues(ctx, t, r, marked)
-=======
-	err := s.initDefaultValues(ctx, t, row, marked)
->>>>>>> 58b04969
+		offset := cols[i].Offset
+		row[offset] = v
+		marked[offset] = struct{}{}
+	}
+	recordID, err := s.initDefaultValues(ctx, t, row, marked)
 	if err != nil {
 		return nil, 0, errors.Trace(err)
 	}
-<<<<<<< HEAD
-	if err = column.CastValues(ctx, r, cols); err != nil {
+	if err = column.CastValues(ctx, row, cols); err != nil {
 		return nil, 0, errors.Trace(err)
 	}
-	if err = column.CheckNotNull(t.Cols(), r); err != nil {
+	if err = column.CheckNotNull(t.Cols(), row); err != nil {
 		return nil, 0, errors.Trace(err)
 	}
 
-	return r, recordID, nil
-=======
-
-	if err = column.CastValues(ctx, row, cols); err != nil {
-		return nil, errors.Trace(err)
-	}
-
-	if err = column.CheckNotNull(t.Cols(), row); err != nil {
-		return nil, errors.Trace(err)
-	}
-
-	return row, nil
->>>>>>> 58b04969
+	return row, recordID, nil
 }
 
 func execOnDuplicateUpdate(ctx context.Context, t table.Table, row []interface{}, h int64, cols map[int]*expression.Assignment) error {
