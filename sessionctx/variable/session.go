--- conflicted
+++ resolved
@@ -1285,7 +1285,6 @@
 		} else {
 			s.StmtCtx.AppendWarning(errors.Errorf("cannot update %s when enabling dynamic configs", TiDBCheckMb4ValueInUTF8))
 		}
-<<<<<<< HEAD
 	case TiDBFoundInPlanCache:
 		s.PlanInCache = TiDBOptOn(val)
 	case TiDBPlanCacheHitCount:
@@ -1294,7 +1293,6 @@
 		s.PlanCacheMisses = uint64(tidbOptInt64(val, DefTiDBPlanCacheMissCount))
 	case TiDBPlanCacheLastUpdated:
 		s.PlanLastUpdated = val
-=======
 	case TiDBEnableCollectExecutionInfo:
 		conf := config.GetGlobalConfig()
 		if !conf.EnableDynamicConfig {
@@ -1302,7 +1300,6 @@
 		} else {
 			s.StmtCtx.AppendWarning(errors.Errorf("cannot update %s when enabling dynamic configs", TiDBEnableCollectExecutionInfo))
 		}
->>>>>>> e90aac27
 	}
 	s.systems[name] = val
 	return nil
