--- conflicted
+++ resolved
@@ -143,19 +143,11 @@
 explain SELECT cm, p1, p2, p3, p4, p5, p6_md5, p7_md5, count(1) as click_pv, count(DISTINCT ip) as click_ip FROM st WHERE (t between 1478188800 and 1478275200) and aid='cn.sbkcq' and pt='android' GROUP BY cm, p1, p2, p3, p4, p5, p6_md5, p7_md5;
 id	estRows	task	access object	operator info
 Projection_5	1.00	root		test.st.cm, test.st.p1, test.st.p2, test.st.p3, test.st.p4, test.st.p5, test.st.p6_md5, test.st.p7_md5, Column#20, Column#21
-<<<<<<< HEAD
 └─HashAgg_7	1.00	root		group by:test.st.cm, test.st.p1, test.st.p2, test.st.p3, test.st.p4, test.st.p5, test.st.p6_md5, test.st.p7_md5, funcs:count(1)->Column#20, funcs:count(distinct test.st.ip)->Column#21, funcs:firstrow(test.st.cm)->test.st.cm, funcs:firstrow(test.st.p1)->test.st.p1, funcs:firstrow(test.st.p2)->test.st.p2, funcs:firstrow(test.st.p3)->test.st.p3, funcs:firstrow(test.st.p4)->test.st.p4, funcs:firstrow(test.st.p5)->test.st.p5, funcs:firstrow(test.st.p6_md5)->test.st.p6_md5, funcs:firstrow(test.st.p7_md5)->test.st.p7_md5
   └─IndexLookUp_15	0.00	root		
     ├─IndexRangeScan_12(Build)	0.00	cop[tikv]	table:st, index:t(t)	range:[1478188800,1478275200], keep order:false, stats:pseudo
     └─Selection_14(Probe)	0.00	cop[tikv]		eq(test.st.aid, "cn.sbkcq"), eq(test.st.pt, "android")
       └─TableRowIDScan_13	0.00	cop[tikv]	table:st	keep order:false, stats:pseudo
-=======
-└─HashAgg_6	1.00	root		group by:test.st.cm, test.st.p1, test.st.p2, test.st.p3, test.st.p4, test.st.p5, test.st.p6_md5, test.st.p7_md5, funcs:count(1)->Column#20, funcs:count(distinct test.st.ip)->Column#21, funcs:firstrow(test.st.cm)->test.st.cm, funcs:firstrow(test.st.p1)->test.st.p1, funcs:firstrow(test.st.p2)->test.st.p2, funcs:firstrow(test.st.p3)->test.st.p3, funcs:firstrow(test.st.p4)->test.st.p4, funcs:firstrow(test.st.p5)->test.st.p5, funcs:firstrow(test.st.p6_md5)->test.st.p6_md5, funcs:firstrow(test.st.p7_md5)->test.st.p7_md5
-  └─IndexLookUp_13	0.00	root		
-    ├─IndexRangeScan_10(Build)	250.00	cop[tikv]	table:st, index:t(t)	range:[1478188800,1478275200], keep order:false, stats:pseudo
-    └─Selection_12(Probe)	0.00	cop[tikv]		eq(test.st.aid, "cn.sbkcq"), eq(test.st.pt, "android")
-      └─TableRowIDScan_11	250.00	cop[tikv]	table:st	keep order:false, stats:pseudo
->>>>>>> cfd649f7
 explain select dt.id as id, dt.aid as aid, dt.pt as pt, dt.dic as dic, dt.cm as cm, rr.gid as gid, rr.acd as acd, rr.t as t,dt.p1 as p1, dt.p2 as p2, dt.p3 as p3, dt.p4 as p4, dt.p5 as p5, dt.p6_md5 as p6, dt.p7_md5 as p7 from dt dt join rr rr on (rr.pt = 'ios' and rr.t > 1478185592 and dt.aid = rr.aid and dt.dic = rr.dic) where dt.pt = 'ios' and dt.t > 1478185592 and dt.bm = 0 limit 2000;
 id	estRows	task	access object	operator info
 Projection_10	0.00	root		test.dt.id, test.dt.aid, test.dt.pt, test.dt.dic, test.dt.cm, test.rr.gid, test.rr.acd, test.rr.t, test.dt.p1, test.dt.p2, test.dt.p3, test.dt.p4, test.dt.p5, test.dt.p6_md5, test.dt.p7_md5
