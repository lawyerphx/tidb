--- conflicted
+++ resolved
@@ -325,17 +325,12 @@
 				}
 			}
 			if planValid {
-<<<<<<< HEAD
-				stmtCtx.AddPlanCacheHitInfo(true)
-				err := e.setFoundInPlanCache(sctx, true)
-=======
 				err := e.rebuildRange(cachedVal.Plan)
 				if err != nil {
 					logutil.BgLogger().Debug("rebuild range failed", zap.Error(err))
 					goto REBUILD
 				}
 				err = e.setFoundInPlanCache(sctx, true)
->>>>>>> 526a711c
 				if err != nil {
 					return err
 				}
